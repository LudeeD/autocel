<html lang="en">

    <head>
        <title>AutoCel</title>
        <meta charset="UTF-8">
        <meta name="viewport" content="width=device-width, initial-scale=1.0">
        <script src="https://cdn.tailwindcss.com"></script>
        <!--style>
html,
body,
canvas {
    margin: 0px;
    padding: 0px;
    width: 100%;
    height: 100%;
    overflow: hidden;
    position: absolute;
    background: black;
    z-index: 0;
}
        </style-->
    </head>

    <body>
        <div class="flex flex-col max-w-3xl mx-auto gap-2">
            <div class="bg-blue-500 text-white p-2 rounded">
                <h1 class="text-2xl font-bold">AutoCel</h1>
<<<<<<< HEAD
                <p class="text-xl">A cellular automata simulator by <a class="underline" href="luissilva.eu">Luís Silva</a></p>
                <p>Click to use your brush press <kbd>W</kbd> to spawn water, <kbd>S</kbd> to spawn sand,<kbd>R</kbd> to spawn Rock cells and <kbd>E</kbd> to remove cells</p>
=======
                <p class="text-xl">A cellular automata simulator by <a class="underline" href="https://luissilva.eu">Luís Silva</a></p>
                <p>Click to use your brush press <kbd>W</kbd> to spawn water, <kbd>S</kbd> to spawn sand, <kbd>E</kbd> to spawn Emptiness</p>
>>>>>>> 46793d66
            </div>
            <canvas class="border-solid border-2 border-slate-600 h-[800px]" id="glcanvas" tabindex='1'></canvas>
        </div>

        <!-- Minified and statically hosted version of https://github.com/not-fl3/macroquad/blob/master/js/mq_js_bundle.js -->
        <script src="https://not-fl3.github.io/miniquad-samples/mq_js_bundle.js"></script>
        <script>load("autocel.wasm");</script> <!-- Your compiled wasm file -->
    </body>

</html><|MERGE_RESOLUTION|>--- conflicted
+++ resolved
@@ -25,13 +25,8 @@
         <div class="flex flex-col max-w-3xl mx-auto gap-2">
             <div class="bg-blue-500 text-white p-2 rounded">
                 <h1 class="text-2xl font-bold">AutoCel</h1>
-<<<<<<< HEAD
-                <p class="text-xl">A cellular automata simulator by <a class="underline" href="luissilva.eu">Luís Silva</a></p>
+                <p class="text-xl">A cellular automata simulator by <a class="underline" href="https://luissilva.eu">Luís Silva</a></p>
                 <p>Click to use your brush press <kbd>W</kbd> to spawn water, <kbd>S</kbd> to spawn sand,<kbd>R</kbd> to spawn Rock cells and <kbd>E</kbd> to remove cells</p>
-=======
-                <p class="text-xl">A cellular automata simulator by <a class="underline" href="https://luissilva.eu">Luís Silva</a></p>
-                <p>Click to use your brush press <kbd>W</kbd> to spawn water, <kbd>S</kbd> to spawn sand, <kbd>E</kbd> to spawn Emptiness</p>
->>>>>>> 46793d66
             </div>
             <canvas class="border-solid border-2 border-slate-600 h-[800px]" id="glcanvas" tabindex='1'></canvas>
         </div>
